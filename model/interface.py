--- conflicted
+++ resolved
@@ -89,15 +89,11 @@
         # Define LSTM here so it is shared between the processors
         from config import PATHSProcessorConfig
         if isinstance(config_, PATHSProcessorConfig) and config_.lstm:
-<<<<<<< HEAD
             # TODO: add transcriptomics dimension to end of this
             num_transcriptomics_features = get_num_transcriptomics_features()
-            self.lstm = LSTMCell(config_.patch_embed_dim, config_.patch_embed_dim, config_.hierarchical_ctx_mlp_hidden_dim)
-=======
             dim = config_.patch_embed_dim if config_.model_dim is None else config_.model_dim
 
             self.lstm = LSTMCell(dim, dim, config_.hierarchical_ctx_mlp_hidden_dim)
->>>>>>> 86b06214
             self.use_lstm = True
         else:
             self.use_lstm = False
