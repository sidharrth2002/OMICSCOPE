--- conflicted
+++ resolved
@@ -291,8 +291,8 @@
         if imp_cpu is not None:
             imp_cpu = imp_cpu[:npatches]
 
-<<<<<<< HEAD
-        ctx_slide = torch.cat((ctx_slide, new_ctx_slide[None]), dim=0)  # K x D -> (K+1) x D
+        if new_ctx_slide is not None:
+            ctx_slide = torch.cat((ctx_slide, new_ctx_slide[None]), dim=0)  # K x D -> (K+1) x D
         print("ctx_patch shape: ", ctx_patch.shape)
         print("new_ctx_patch shape: ", new_ctx_patch.shape)
         print("new_ctx_patch[:, None] shape: ", new_ctx_patch[:, None].shape)
@@ -303,13 +303,8 @@
         #     print("Appending 0s to ctx_patch to match the dimension of new_ctx_patch")
         #     ctx_patch = torch.cat((ctx_patch, torch.zeros((ctx_patch.shape[0], ctx_patch.shape[1], new_ctx_patch.shape[-1] - ctx_patch.shape[-1]), device=ctx_patch.device)), dim=-1)
         #     print("New ctx_patch shape: ", ctx_patch.shape)
-        ctx_patch = torch.cat((ctx_patch, new_ctx_patch[:, None]), dim=1)  # N x K x D -> N x (K+1) x D
-=======
-        if new_ctx_slide is not None:
-            ctx_slide = torch.cat((ctx_slide, new_ctx_slide[None]), dim=0)  # K x D -> (K+1) x D
         if new_ctx_patch is not None:
             ctx_patch = torch.cat((ctx_patch, new_ctx_patch[:, None]), dim=1)  # N x K x D -> N x (K+1) x D
->>>>>>> 86b06214
 
         if keep_patches != -1:
             # Filter by importance
